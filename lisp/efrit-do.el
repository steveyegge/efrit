;;; efrit-do.el --- Execute natural language commands in Emacs -*- lexical-binding: t; -*-

;; Copyright (C) 2025 Free Software Foundation, Inc.

;; Author: Steve Yegge <steve.yegge@gmail.com>
;; Version: 0.2.0
;; Package-Requires: ((emacs "28.1"))
;; Keywords: tools, convenience, ai
;; URL: https://github.com/stevey/efrit

;;; Commentary:
;; This file provides a simple command interface for executing natural language
;; commands in Emacs using the Efrit assistant.  It allows users to issue
;; commands like "open Dired to my downloads folder" and have them executed
;; immediately.

;;; Code:

;; Declare external functions from efrit-chat (optional dependency)
(declare-function efrit--setup-buffer "efrit-chat")
(declare-function efrit--display-message "efrit-chat")
(declare-function efrit--insert-prompt "efrit-chat")

(require 'efrit-tools)
(require 'efrit-config)
(require 'cl-lib)
(require 'seq)
(require 'ring)
(require 'url)
(require 'json)

;;; Customization

(defgroup efrit-do nil
  "Natural language command execution for Efrit."
  :group 'efrit
  :prefix "efrit-do-")

(defcustom efrit-do-buffer-name "*efrit-do*"
  "Name of the buffer for command execution results."
  :type 'string
  :group 'efrit-do)

(defcustom efrit-do-show-results t
  "Whether to show command results in a buffer."
  :type 'boolean
  :group 'efrit-do)

(defcustom efrit-do-show-errors-only t
  "When non-nil, only show the *efrit-do* buffer for errors.
When nil, show buffer for all results (controlled by `efrit-do-show-results')."
  :type 'boolean
  :group 'efrit-do)

(defcustom efrit-do-history-max 50
  "Maximum number of commands to keep in history."
  :type 'integer
  :group 'efrit-do)

(defcustom efrit-do-debug nil
  "Whether to show debug information during command execution."
  :type 'boolean
  :group 'efrit-do)

(defcustom efrit-do-context-size 10
  "Size of the context ring."
  :type 'integer
  :group 'efrit-do)

(defcustom efrit-do-context-file nil
  "File to persist context data.
If nil, uses the default location in the efrit data directory."
  :type '(choice (const :tag "Default location" nil)
                 (file :tag "Custom file"))
  :group 'efrit-do)

(defcustom efrit-do-max-retries 3
  "Maximum number of retry attempts when commands fail."
  :type 'integer
  :group 'efrit-do)

(defcustom efrit-do-retry-on-errors t
  "Whether to automatically retry failed commands by sending errors back to Claude."
  :type 'boolean
  :group 'efrit-do)

<<<<<<< HEAD
(defcustom efrit-model "claude-4-sonnet-20250514"
=======
(defcustom efrit-model "claude-sonnet-4-20250514"
>>>>>>> 92d6dea8
  "Claude model to use for efrit-do commands."
  :type 'string
  :group 'efrit-do)

(defcustom efrit-max-tokens 8192
  "Maximum number of tokens in the response for efrit-do."
  :type 'integer
  :group 'efrit-do)

(defcustom efrit-api-url "https://api.anthropic.com/v1/messages"
  "URL for the Anthropic API endpoint used by efrit-do."
  :type 'string
  :group 'efrit-do)

;;; Internal variables

(defvar efrit-do-history nil
  "History of executed commands.")

(defvar efrit-do--last-result nil
  "Result of the last executed command.")

(defvar efrit-do--current-todos nil
  "Current TODO list for the active command session.")

(defvar efrit-do--todo-counter 0
  "Counter for generating unique TODO IDs.")

(defconst efrit-do--tools-schema
  [(("name" . "eval_sexp")
    ("description" . "Evaluate a Lisp expression and return the result. This is the primary tool for interacting with Emacs.")
    ("input_schema" . (("type" . "object")
                      ("properties" . (("expr" . (("type" . "string")
                                                  ("description" . "The Elisp expression to evaluate")))))
                      ("required" . ["expr"]))))
   (("name" . "shell_exec")
    ("description" . "Execute a shell command and return the result.")
    ("input_schema" . (("type" . "object")
                      ("properties" . (("command" . (("type" . "string")
                                                     ("description" . "The shell command to execute")))))
                      ("required" . ["command"]))))
   (("name" . "todo_add")
    ("description" . "Add a new TODO item to track progress.")
    ("input_schema" . (("type" . "object")
                      ("properties" . (("content" . (("type" . "string")
                                                     ("description" . "The TODO item description")))
                                      ("priority" . (("type" . "string")
                                                    ("enum" . ["low" "medium" "high"])
                                                    ("description" . "Priority level")))))
                      ("required" . ["content"]))))
   (("name" . "todo_update")
    ("description" . "Update the status of a TODO item.")
    ("input_schema" . (("type" . "object")
                      ("properties" . (("id" . (("type" . "string")
                                                ("description" . "The TODO item ID")))
                                      ("status" . (("type" . "string")
                                                  ("enum" . ["todo" "in-progress" "completed"])
                                                  ("description" . "New status")))))
                      ("required" . ["id" "status"]))))
   (("name" . "todo_show")
    ("description" . "Show all current TODO items.")
    ("input_schema" . (("type" . "object")
                      ("properties" . ()))))
    (("name" . "buffer_create")
     ("description" . "Create a new buffer with content and optional mode. Use this for reports, lists, and formatted output.")
     ("input_schema" . (("type" . "object")
                       ("properties" . (("name" . (("type" . "string")
                                                   ("description" . "Buffer name (e.g. '*efrit-report: Files*')")))
                                       ("content" . (("type" . "string")
                                                     ("description" . "Buffer content")))
                                       ("mode" . (("type" . "string")
                                                 ("description" . "Optional major mode (e.g. 'markdown-mode', 'org-mode')")))))
                       ("required" . ["name" "content"]))))
    (("name" . "format_file_list")
     ("description" . "Format content as a markdown file list with bullet points.")
     ("input_schema" . (("type" . "object")
                       ("properties" . (("content" . (("type" . "string")
                                                      ("description" . "Raw content to format as file list")))))
                       ("required" . ["content"]))))
    (("name" . "format_todo_list")
     ("description" . "Format TODO list with optional sorting.")
     ("input_schema" . (("type" . "object")
                       ("properties" . (("sort_by" . (("type" . "string")
                                                      ("enum" . ["status" "priority"])
                                                      ("description" . "Optional sorting criteria")))))
                       ("required" . []))))
    (("name" . "display_in_buffer")
     ("description" . "Display content in a specific buffer.")
     ("input_schema" . (("type" . "object")
                       ("properties" . (("buffer_name" . (("type" . "string")
                                                          ("description" . "Buffer name")))
                                       ("content" . (("type" . "string")
                                                     ("description" . "Content to display")))
                                       ("window_height" . (("type" . "number")
                                                          ("description" . "Optional window height")))))
                       ("required" . ["buffer_name" "content"]))))]
  "Schema definition for all available tools in efrit-do mode.")

;;; Context system

(cl-defstruct (efrit-do-context-item
            (:constructor efrit-do-context-item-create)
            (:type vector))
  "Context item structure."
  timestamp
  command
  result
  buffer
  directory
  window-config
  metadata)

(defvar efrit-do--context-ring nil
  "Ring buffer for context items.")

(defvar efrit-do--context-hooks nil
  "Hooks run when context is captured.")

;;; Context ring management

(defun efrit-do--ensure-context-ring ()
  "Ensure the context ring is initialized."
  (unless efrit-do--context-ring
    (setq efrit-do--context-ring (make-ring efrit-do-context-size))))

(defun efrit-do--capture-context (command result)
  "Capture current context after executing COMMAND with RESULT."
  (efrit-do--ensure-context-ring)
  (let ((item (efrit-do-context-item-create
               :timestamp (current-time)
               :command command
               :result (when result
                        ;; Truncate result to prevent context accumulation
                        (truncate-string-to-width result 2000 nil nil t))
               :buffer (buffer-name)
               :directory default-directory
               :window-config (current-window-configuration)
               :metadata (list :point (point)
                              :mark (mark)
                              :major-mode major-mode))))
    (ring-insert efrit-do--context-ring item)
    (run-hook-with-args 'efrit-do--context-hooks item)))

(defun efrit-do--get-context-items (&optional n)
  "Get N most recent context items (default all)."
  (efrit-do--ensure-context-ring)
  (let ((ring efrit-do--context-ring)
        (count (or n (ring-length efrit-do--context-ring)))
        items)
    (dotimes (i (min count (ring-length ring)))
      (push (ring-ref ring i) items))
    items))

(defun efrit-do--context-to-string (item)
  "Convert context ITEM to string representation."
  (format "[%s] %s -> %s (in %s)"
          (format-time-string "%H:%M:%S" (efrit-do-context-item-timestamp item))
          (efrit-do-context-item-command item)
          (truncate-string-to-width (or (efrit-do-context-item-result item) "") 50 nil nil t)
          (efrit-do-context-item-buffer item)))

(defun efrit-do--clear-context ()
  "Clear the context ring."
  (when efrit-do--context-ring
    (setq efrit-do--context-ring (make-ring efrit-do-context-size))))

;;; TODO Management

(cl-defstruct (efrit-do-todo-item
                (:constructor efrit-do-todo-item-create)
                (:type vector))
  "TODO item structure."
  id
  content
  status    ; 'todo, 'in-progress, 'completed
  priority  ; 'low, 'medium, 'high
  created-at
  completed-at)

(defun efrit-do--generate-todo-id ()
  "Generate a unique TODO ID."
  (setq efrit-do--todo-counter (1+ efrit-do--todo-counter))
  (format "efrit-todo-%d" efrit-do--todo-counter))

(defun efrit-do--add-todo (content &optional priority)
  "Add a new TODO item with CONTENT and optional PRIORITY."
  (unless (and content (stringp content) (not (string= "" (string-trim content))))
    (error "TODO content must be a non-empty string"))
  (unless (member priority '(low medium high nil))
    (error "TODO priority must be one of: low, medium, high"))
  (let ((todo (efrit-do-todo-item-create
               :id (efrit-do--generate-todo-id)
               :content content
               :status 'todo
               :priority (or priority 'medium)
               :created-at (current-time)
               :completed-at nil)))
    (push todo efrit-do--current-todos)
    (efrit-log 'debug "Added TODO: %s (priority: %s)" content (or priority 'medium))
    todo))

(defun efrit-do--update-todo-status (id new-status)
  "Update TODO with ID to NEW-STATUS."
  (unless (and (stringp id) (not (string= "" id)))
    (error "TODO ID must be a non-empty string"))
  (unless (member new-status '(todo in-progress completed))
    (error "TODO status must be one of: todo, in-progress, completed"))
  (when-let* ((todo (seq-find (lambda (item) 
                               (string= (efrit-do-todo-item-id item) id))
                             efrit-do--current-todos)))
    (setf (efrit-do-todo-item-status todo) new-status)
    (when (eq new-status 'completed)
      (setf (efrit-do-todo-item-completed-at todo) (current-time)))
    (efrit-log 'debug "Updated TODO %s to status: %s" id new-status)
    todo))

(defun efrit-do--format-todos-for-display ()
  "Format current TODOs for user display in raw order."
  (if (null efrit-do--current-todos)
      "No current TODOs"
    (mapconcat (lambda (todo)
                 (format "%s [%s] %s (%s)"
                         (pcase (efrit-do-todo-item-status todo)
                           ('todo "☐")
                           ('in-progress "⟳")
                           ('completed "☑"))
                         (upcase (symbol-name (efrit-do-todo-item-priority todo)))
                         (efrit-do-todo-item-content todo)
                         (efrit-do-todo-item-id todo)))
               efrit-do--current-todos "\n")))

(defun efrit-do--format-todos-for-prompt ()
  "Format current TODOs for AI prompt context."
  (if (null efrit-do--current-todos)
      ""
    (concat "\n\nCURRENT TODOs:\n" (efrit-do--format-todos-for-display) "\n")))

(defun efrit-do--clear-todos ()
  "Clear all current TODOs."
  (setq efrit-do--current-todos nil)
  (setq efrit-do--todo-counter 0))

;;; Context persistence

(defun efrit-do--save-context ()
  "Save context ring to file."
  (when efrit-do--context-ring
    (let ((file (or efrit-do-context-file 
                   (efrit-config-context-file "efrit-do-context.el")))
          (items (mapcar (lambda (item)
                          ;; Create a copy without window-config for serialization
                          (efrit-do-context-item-create
                           :timestamp (efrit-do-context-item-timestamp item)
                           :command (efrit-do-context-item-command item)
                           :result (when (efrit-do-context-item-result item)
                                     ;; Truncate result to prevent context accumulation
                                     (truncate-string-to-width 
                                      (efrit-do-context-item-result item) 2000 nil nil t))
                           :buffer (efrit-do-context-item-buffer item)
                           :directory (efrit-do-context-item-directory item)
                           :window-config nil  ; Skip window config
                           :metadata (efrit-do-context-item-metadata item)))
                        (efrit-do--get-context-items))))
      ;; Ensure directory exists
      (make-directory (file-name-directory file) t)
      (condition-case err
          (with-temp-file file
            (insert ";;; Efrit-do context data\n")
            (insert (format ";; Saved: %s\n" (current-time-string)))
            (insert (format "(setq efrit-do--saved-context-data\n'%S)\n" items)))
        (error
         (when efrit-do-debug
           (message "Error saving context: %s" (error-message-string err))))))))

(defun efrit-do--load-context ()
  "Load context ring from file."
  (let ((file (or efrit-do-context-file 
                 (efrit-config-context-file "efrit-do-context.el"))))
    (when (file-readable-p file)
      (condition-case err
          (progn
            (load-file file)
            (efrit-do--ensure-context-ring)
            (when (boundp 'efrit-do--saved-context-data)
              (dolist (item (reverse efrit-do--saved-context-data))
                (when (vectorp item)
                  (ring-insert efrit-do--context-ring item)))
              (makunbound 'efrit-do--saved-context-data)))
        (error
         (when efrit-do-debug
           (message "Error loading context: %s" (error-message-string err))))))))

;;; Helper functions for improved error handling

(defun efrit-do--build-error-context ()
  "Build rich contextual information for Claude when fixing errors.
Returns a string with current Emacs state, buffer info, and recent history."
  (let* ((current-buffer-name (buffer-name))
         (current-mode (symbol-name major-mode))
         (current-point (point))
         (buffer-size (buffer-size))
         (current-dir default-directory)
         (visible-buffers (mapcar #'buffer-name 
                                 (mapcar #'window-buffer (window-list))))
         (recent-context (efrit-do--get-context-items 2))
         (context-parts '()))
    
    ;; Current buffer information
    (push (format "CURRENT BUFFER: %s (mode: %s, point: %d/%d)" 
                  current-buffer-name current-mode current-point buffer-size)
          context-parts)
    
    ;; Current directory
    (push (format "CURRENT DIRECTORY: %s" current-dir) context-parts)
    
    ;; Visible buffers
    (push (format "VISIBLE BUFFERS: %s" 
                  (string-join visible-buffers ", "))
          context-parts)
    
    ;; Buffer content around point (if buffer has content)
    (when (> buffer-size 0)
      (let* ((start-pos (max (point-min) (- current-point 200)))
             (end-pos (min (point-max) (+ current-point 200)))
             (content-snippet (buffer-substring-no-properties start-pos end-pos))
             (lines (split-string content-snippet "\n" t)) ; Remove empty lines
             (truncated-lines (if (> (length lines) 10)
                                 (append (seq-take lines 4)
                                        '("...")
                                        (nthcdr (- (length lines) 4) lines))
                               lines)))
        (push (format "BUFFER CONTENT AROUND POINT:\n%s" 
                      (string-join truncated-lines "\n"))
              context-parts)))
    
    ;; Recent command history
    (when recent-context
      (push "RECENT COMMANDS:" context-parts)
      (dolist (item recent-context)
        (push (format "  %s -> %s" 
                      (efrit-do-context-item-command item)
                      (truncate-string-to-width 
                       (or (efrit-do-context-item-result item) "no result") 
                       60 nil nil t))
              context-parts)))
    
    ;; Window configuration info
    (push (format "WINDOW LAYOUT: %d windows" (length (window-list)))
          context-parts)
    
    ;; Join all context parts
    (string-join (reverse context-parts) "\n")))

(defun efrit-do--extract-error-info (result)
  "Extract error information from RESULT string.
Returns (error-p . error-msg) where error-p is t if errors found."
  (when (stringp result)
    (cond
     ;; Syntax errors
     ((string-match "\\[Syntax Error in \\([^:]+\\): \\(.+\\)\\]" result)
      (cons t (format "Syntax error in %s: %s" 
                      (match-string 1 result) 
                      (match-string 2 result))))
     ;; Runtime errors
     ((string-match "\\[Error executing \\([^:]+\\): \\(.+\\)\\]" result)
      (cons t (format "Runtime error in %s: %s" 
                      (match-string 1 result) 
                      (match-string 2 result))))
     ;; API errors
     ((string-match "API Error" result)
      (cons t result))
     ;; General errors
     ((string-match "Error:" result)
      (cons t result))
     ;; No error detected
     (t (cons nil nil)))))

(defun efrit-do--extract-executed-code (result)
  "Extract the executed code from RESULT string.
Returns the code string that was executed, or nil if not found."
  (when (stringp result)
    (cond
     ;; Extract from syntax error message
     ((string-match "\\[Syntax Error in \\([^:]+\\):" result)
      (match-string 1 result))
     ;; Extract from runtime error message
     ((string-match "\\[Error executing \\([^:]+\\):" result)
      (match-string 1 result))
     ;; Extract from successful execution message
     ((string-match "\\[Executed: \\([^]]+\\)\\]" result)
      (match-string 1 result))
     ;; No code found
     (t nil))))

(defun efrit-do--validate-elisp (code-string)
  "Check if CODE-STRING is valid elisp syntax.
Returns (valid-p . error-msg) where valid-p is t/nil and error-msg 
describes the syntax error if validation fails."
  (when (and code-string (stringp code-string))
    (condition-case err
        (progn 
          ;; Try to read the string as elisp - this catches syntax errors
          (ignore (read-from-string code-string))
          (cons t nil))
      (error 
       (cons nil (error-message-string err))))))

(defun efrit-do--extract-response-text (response-buffer)
  "Extract response text from RESPONSE-BUFFER with proper cleanup.
Returns the response body as a string, or nil if extraction fails.
The RESPONSE-BUFFER is automatically killed after extraction."
  (unwind-protect
      (when (buffer-live-p response-buffer)
        (with-current-buffer response-buffer
          (goto-char (point-min))
          (when (search-forward-regexp "^$" nil t)
            (buffer-substring-no-properties (point) (point-max)))))
    (when (buffer-live-p response-buffer)
      (kill-buffer response-buffer))))

(defun efrit-do--sanitize-elisp-string (str)
  "Sanitize potentially over-escaped elisp string from JSON.
This handles cases where JSON escaping has been applied multiple times."
  (when str
    ;; Try to detect and fix over-escaped strings
    (let ((cleaned str))
      ;; If we see patterns like \\\\b, it's likely over-escaped
      (when (string-match-p "\\\\\\\\\\\\b\\|\\\\\\\\\\\\(" cleaned)
        (setq cleaned (replace-regexp-in-string "\\\\\\\\\\\\b" "\\\\b" cleaned))
        (setq cleaned (replace-regexp-in-string "\\\\\\\\\\\\(" "\\\\(" cleaned))
        (setq cleaned (replace-regexp-in-string "\\\\\\\\\\\\)" "\\\\)" cleaned))
        (setq cleaned (replace-regexp-in-string "\\\\\\\\\\\\|" "\\\\|" cleaned)))
      cleaned)))

;;; Tool execution - Helper functions

(defun efrit-do--handle-eval-sexp (input-str)
  "Handle elisp evaluation with validation."
  (let ((validation (efrit-do--validate-elisp input-str)))
    (if (car validation)
        ;; Valid elisp - proceed with execution
        (condition-case eval-err
            (let ((eval-result (efrit-tools-eval-sexp input-str)))
              (format "\n[Executed: %s]\n[Result: %s]" input-str eval-result))
          (error
           (format "\n[Error executing %s: %s]" 
                   input-str (error-message-string eval-err))))
      ;; Invalid elisp - report syntax error
      (format "\n[Syntax Error in %s: %s]" 
              input-str (cdr validation)))))

(defun efrit-do--handle-shell-exec (input-str)
  "Handle shell command execution."
  (condition-case shell-err
      (let ((shell-result (shell-command-to-string input-str)))
        (format "\n[Executed: %s]\n[Result: %s]" input-str shell-result))
    (error
     (format "\n[Error executing shell command %s: %s]" 
             input-str (error-message-string shell-err)))))

(defun efrit-do--handle-todo-add (tool-input)
  "Handle TODO item addition."
  (let* ((content (if (hash-table-p tool-input)
                     (gethash "content" tool-input)
                   tool-input))
         (priority (when (hash-table-p tool-input)
                    (intern (or (gethash "priority" tool-input) "medium"))))
         (todo (efrit-do--add-todo content priority)))
    (format "\n[Added TODO: %s (%s)]" content (efrit-do-todo-item-id todo))))

(defun efrit-do--handle-todo-update (tool-input input-str)
  "Handle TODO status update."
  (let* ((id (if (hash-table-p tool-input)
                (gethash "id" tool-input)
              input-str))
         (status (when (hash-table-p tool-input)
                  (intern (gethash "status" tool-input)))))
    (if (efrit-do--update-todo-status id status)
        (format "\n[Updated TODO %s to %s]" id status)
      (format "\n[Error: TODO %s not found]" id))))

(defun efrit-do--handle-todo-show ()
  "Handle TODO list display."
  (format "\n[Current TODOs:]\n%s" (efrit-do--format-todos-for-display)))

(defun efrit-do--handle-buffer-create (tool-input input-str)
  "Handle buffer creation."
  (let* ((name (if (hash-table-p tool-input)
                  (gethash "name" tool-input)
                ""))
         (content (if (hash-table-p tool-input)
                     (gethash "content" tool-input)
                   input-str))
         (mode (when (hash-table-p tool-input)
                 (let ((mode-str (gethash "mode" tool-input)))
                   (when mode-str (intern mode-str))))))
    (condition-case err
        (let ((result (efrit-tools-create-buffer name content mode)))
          (format "\n[%s]" result))
      (error
       (format "\n[Error creating buffer: %s]" (error-message-string err))))))

(defun efrit-do--handle-format-file-list (input-str)
  "Handle file list formatting."
  (condition-case err
      (let ((result (efrit-tools-format-file-list input-str)))
        (format "\n[Formatted file list]\n%s" result))
    (error
     (format "\n[Error formatting file list: %s]" (error-message-string err)))))

(defun efrit-do--handle-format-todo-list (tool-input)
  "Handle TODO list formatting."
  (let ((sort-by (when (hash-table-p tool-input)
                   (let ((sort-str (gethash "sort_by" tool-input)))
                     (when sort-str (intern sort-str))))))
    (condition-case err
        (let ((result (efrit-tools-format-todo-list efrit-do--current-todos sort-by)))
          (format "\n[Formatted TODO list]\n%s" result))
      (error
       (format "\n[Error formatting TODO list: %s]" (error-message-string err))))))

(defun efrit-do--handle-display-in-buffer (tool-input input-str)
  "Handle display in buffer."
  (let* ((buffer-name (if (hash-table-p tool-input)
                         (gethash "buffer_name" tool-input)
                       "*efrit-display*"))
         (content (if (hash-table-p tool-input)
                     (gethash "content" tool-input)
                   input-str))
         (height (when (hash-table-p tool-input)
                   (gethash "window_height" tool-input))))
    (condition-case err
        (let ((result (efrit-tools-display-in-buffer buffer-name content height)))
          (format "\n[%s]" result))
      (error
       (format "\n[Error displaying in buffer: %s]" (error-message-string err))))))

(defun efrit-do--execute-tool (tool-item)
  "Execute a tool specified by TOOL-ITEM hash table.
TOOL-ITEM should contain \\='name\\=' and \\='input\\=' keys.
Returns a formatted string with execution results or empty string on failure."
  (let* ((tool-name (gethash "name" tool-item))
         (tool-input (gethash "input" tool-item))
         (input-str (cond
                     ((stringp tool-input) tool-input)
                     ((hash-table-p tool-input) 
                      (seq-some (lambda (key) (gethash key tool-input))
                                '("expr" "expression" "code" "command")))
                     (t (format "%S" tool-input)))))
    
    ;; Sanitize potentially over-escaped strings
    (when input-str
      (setq input-str (efrit-do--sanitize-elisp-string input-str)))
    
    (when efrit-do-debug
      (message "Tool use: %s with input: %S (extracted: %S)" 
               tool-name tool-input input-str))
    
    ;; Dispatch to appropriate handler
    (cond
     ((and (string= tool-name "eval_sexp") input-str)
      (efrit-do--handle-eval-sexp input-str))
     ((and (string= tool-name "shell_exec") input-str)
      (efrit-do--handle-shell-exec input-str))
     ((string= tool-name "todo_add")
      (efrit-do--handle-todo-add tool-input))
     ((string= tool-name "todo_update")
      (efrit-do--handle-todo-update tool-input input-str))
     ((string= tool-name "todo_show")
      (efrit-do--handle-todo-show))
     ((string= tool-name "buffer_create")
      (efrit-do--handle-buffer-create tool-input input-str))
     ((string= tool-name "format_file_list")
      (efrit-do--handle-format-file-list input-str))
     ((string= tool-name "format_todo_list")
      (efrit-do--handle-format-todo-list tool-input))
     ((string= tool-name "display_in_buffer")
      (efrit-do--handle-display-in-buffer tool-input input-str))
     (t 
      (efrit-log 'warn "Unknown tool: %s with input: %S" tool-name tool-input)
      (format "\n[Unknown tool: %s]" tool-name)))))
;;; Command execution

(defun efrit-do--command-system-prompt (&optional retry-count error-msg previous-code)
  "Generate system prompt for command execution with optional context.
Uses previous command context if available. If RETRY-COUNT is provided,
include retry-specific instructions with ERROR-MSG and PREVIOUS-CODE."
  (let ((context-info (when efrit-do--last-result
                        (let ((recent-items (efrit-do--get-context-items 1)))
                          (when recent-items
                            (let ((item (car recent-items)))
                              (format "\n\nPREVIOUS CONTEXT:\nLast command: %s\nLast result: %s\n\n"
                                      (efrit-do-context-item-command item)
                                      (efrit-do-context-item-result item)))))))
        (retry-info (when retry-count
                      (let ((rich-context (condition-case err
                                              (efrit-do--build-error-context)
                                            (error 
                                             (format "Error building context: %s" 
                                                     (error-message-string err))))))
                        (format "\n\nRETRY ATTEMPT %d/%d:\nPrevious code that failed: %s\nError encountered: %s\n\nCURRENT EMACS STATE:\n%s\n\nPlease analyze the error and current state to provide a corrected solution.\n\n"
                                retry-count efrit-do-max-retries 
                                (or previous-code "Unknown") 
                                (or error-msg "Unknown error")
                                rich-context)))))
    (concat "You are Efrit, an AI assistant that executes natural language commands in Emacs.\n\n"
          
          "IMPORTANT: You are in COMMAND MODE. This means:\n"
          "- Generate valid Elisp code to accomplish the user's request\n"
          "- Use the eval_sexp tool for Emacs operations and shell_exec tool for shell commands\n"
          "- CRITICAL: When user asks to 'show', 'list', 'display' or create any kind of report, you MUST use buffer_create tool to create a dedicated buffer\n"
          "- FOR REPORTS/LISTS: ALWAYS use buffer_create to make dedicated buffers with appropriate formatting\n"
          "- FOR FILE LISTS: Use format_file_list to format paths as markdown lists\n"  
          "- USE TODO MANAGEMENT: For complex tasks, break them into smaller TODO items using todo_add, todo_update, and todo_show\n"
          "- TRACK PROGRESS: Mark TODOs as 'in-progress' when starting work, 'completed' when done\n"
          "- DO NOT explain what you're doing unless asked\n"
          "- DO NOT ask for clarification - make reasonable assumptions\n"
          "- ONLY use documented Emacs functions - NEVER invent function names\n"
          "- If unsure about a function, use simpler approaches or multiple steps\n"
          "- For file paths, always use expand-file-name to handle ~ expansion\n"
          "- Be concise in responses\n"
          "- If user says 'that didn't work' or similar, examine the previous command/result to debug\n\n"
          
          "BUFFER OPERATIONS GUIDANCE:\n"
          "- When user says 'the text' or 'the buffer', operate on entire buffer (point-min) to (point-max)\n"
          "- Use temporary bindings (let) for settings when possible - preserve user's original settings\n"
          "- Only operate on current paragraph/region if explicitly specified\n"
          "- For buffer-wide operations, prefer whole-buffer functions\n\n"
          
          "Common tasks:\n"
          "- Font scaling: (global-text-scale-adjust 2) or (text-scale-adjust 2)\n"
          "- Buffer switching: (switch-to-buffer \"*Messages*\")\n"
          "- Window operations: (split-window-horizontally), (other-window 1)\n"
          "- Text wrapping: (let ((fill-column N)) (fill-region (point-min) (point-max)))\n"
          "- Sorting lines: (sort-lines nil (point-min) (point-max))\n"
          "- Case changes: (upcase-region (point-min) (point-max))\n\n"
          
          "FORMATTING AND DISPLAY TOOLS:\n"
          "- buffer_create: Create dedicated buffers for reports, lists, analysis (specify name, content, mode)\n"
          "- format_file_list: Format raw text as markdown file lists with bullet points\n"
          "- format_todo_list: Format TODOs with optional sorting ('status', 'priority', or none)\n"
          "- display_in_buffer: Display content in specific buffers with custom window height\n\n"
          
          "Examples:\n\n"
          
          "User: show me untracked files in ~/.emacs.d/\n"
          "Assistant: I'll find untracked files and create a report.\n"
          "Tool call: shell_exec with command: \"cd ~/.emacs.d && find . -name '*.el' -not -path './.git/*'\"\n"
          "Tool call: format_file_list with content: \"[shell output]\"\n"
          "Tool call: buffer_create with name: \"*efrit-report: Untracked Files*\", content: \"[formatted list]\", mode: \"markdown-mode\"\n\n"
          
          "User: open dired to my downloads folder\n"
          "Assistant: I'll open dired for your downloads folder.\n"
          "Tool call: eval_sexp with expr: \"(dired (expand-file-name \\\"~/Downloads/\\\"))\"\n\n"
          
          "User: split window and show scratch buffer\n"
          "Assistant: I'll split the window and show the scratch buffer.\n"
          "Tool call: eval_sexp with expr: \"(progn (split-window-horizontally) (other-window 1) (switch-to-buffer \\\"*scratch*\\\"))\"\n\n"
          
          "User: save all buffers\n"
          "Assistant: I'll save all modified buffers.\n"
          "Tool call: eval_sexp with expr: \"(save-some-buffers t)\"\n\n"
          
          "User: wrap the text to 2500 columns\n"
          "Assistant: I'll wrap the text to 2500 columns.\n"
          "Tool call: eval_sexp with expr: \"(let ((fill-column 2500)) (fill-region (point-min) (point-max)))\"\n\n"
          
          "Remember: Generate safe, valid Elisp and execute immediately."
          (or context-info "")
          (or retry-info "")
          (efrit-do--format-todos-for-prompt))))

(defun efrit-do--format-result (command result)
  "Format COMMAND and RESULT for display."
  (with-temp-buffer
    (insert (format "Command: %s\n" command))
    (insert (make-string 60 ?-) "\n")
    (insert result)
    (buffer-string)))



(defun efrit-do--display-result (command result &optional error-p)
  "Display COMMAND and RESULT in the results buffer.
If ERROR-P is non-nil, this indicates an error result.
When `efrit-do-show-errors-only' is non-nil, only show buffer for errors."
  (when efrit-do-show-results
    ;; Always use standard results buffer - no smart detection
    (with-current-buffer (get-buffer-create efrit-do-buffer-name)
      (let ((inhibit-read-only t))
        (goto-char (point-max))
        (unless (bobp)
          (insert "\n\n"))
        (insert (efrit-do--format-result command result)))
      ;; Only display buffer if not in errors-only mode, or if this is an error
      (when (or (not efrit-do-show-errors-only) error-p)
        (display-buffer (current-buffer) 
                        '(display-buffer-reuse-window
                          display-buffer-below-selected
                          (window-height . 10)))))))

(defun efrit-do--execute-command (command &optional retry-count error-msg previous-code)
  "Execute natural language COMMAND and return the result.
Uses improved error handling. If RETRY-COUNT is provided, this is a retry 
attempt with ERROR-MSG and PREVIOUS-CODE from the failed attempt."
  (condition-case api-err
      (let* ((api-key (efrit--get-api-key))
             (url-request-method "POST")
             (url-request-extra-headers
              `(("x-api-key" . ,api-key)
                ("anthropic-version" . "2023-06-01")
                ("content-type" . "application/json")))
             (system-prompt (efrit-do--command-system-prompt retry-count error-msg previous-code))
             (request-data
              `(("model" . ,efrit-model)
                ("max_tokens" . ,efrit-max-tokens)
                ("temperature" . 0.0)
                ("messages" . [(("role" . "user")
                               ("content" . ,command))])
                ("system" . ,system-prompt)
                ("tools" . ,efrit-do--tools-schema)))
             (json-string (json-encode request-data))
             ;; Convert unicode characters to JSON escape sequences to prevent multibyte HTTP errors
              (escaped-json (replace-regexp-in-string 
                            "[^\x00-\x7F]" 
                            (lambda (char)
                              (format "\\\\u%04X" (string-to-char char)))
                            json-string))
              (url-request-data (encode-coding-string escaped-json 'utf-8)))
        
        (if-let* ((response-buffer (url-retrieve-synchronously efrit-api-url))
                  (response-text (efrit-do--extract-response-text response-buffer)))
            (efrit-do--process-api-response response-text)
          (error "Failed to get response from API")))
    (error
     (format "API error: %s" (error-message-string api-err)))))

(defun efrit-do--process-api-response (response-text)
  "Process API RESPONSE-TEXT and execute any tools."
  (condition-case json-err
      (let* ((json-object-type 'hash-table)
             (json-array-type 'vector)
             (json-key-type 'string)
             (response (json-read-from-string response-text))
             (message-text ""))
        
        (when efrit-do-debug
          (message "Raw API Response: %s" response-text)
          (message "Parsed response: %S" response))
        
        ;; Check for API errors first
        (if-let* ((error-obj (gethash "error" response)))
            (let ((error-type (gethash "type" error-obj))
                  (error-message (gethash "message" error-obj)))
              (format "API Error (%s): %s" error-type error-message))
          
          ;; Process successful response
          (let ((content (gethash "content" response)))
            (when efrit-do-debug
              (message "API Response content: %S" content))
            
            (when content
              (dotimes (i (length content))
                (let* ((item (aref content i))
                       (type (gethash "type" item)))
                  (cond
                   ;; Handle text content
                   ((string= type "text")
                    (when-let* ((text (gethash "text" item)))
                      (setq message-text (concat message-text text))))
                   
                   ;; Handle tool use
                   ((string= type "tool_use")
                    (setq message-text 
                          (concat message-text 
                                  (efrit-do--execute-tool item))))))))
            
            (or message-text "Command executed"))))
    (error
     (format "JSON parsing error: %s" (error-message-string json-err)))))

;;;###autoload
(defun efrit-do (command)
  "Execute natural language COMMAND in Emacs.
The command is sent to Claude, which translates it into Elisp
and executes it immediately. Results are displayed in a dedicated
buffer if `efrit-do-show-results' is non-nil.

If retry is enabled and errors occur, automatically retry by sending 
error details back to Claude for correction."
  (interactive
   (list (read-string "Command: " nil 'efrit-do-history)))
  
  ;; Add to history
  (add-to-history 'efrit-do-history command efrit-do-history-max)
  
  ;; Execute with retry logic
  (message "Executing: %s..." command)
  (let ((attempt 0)
        (max-attempts (if efrit-do-retry-on-errors (1+ efrit-do-max-retries) 1))
        result error-info last-error last-code final-result)
    
    (while (and (< attempt max-attempts) (not final-result))
      (setq attempt (1+ attempt))
      
      (when (> attempt 1)
        (message "Retry attempt %d/%d..." (1- attempt) efrit-do-max-retries))
      
      (condition-case err
          (progn
            (setq result (if (= attempt 1)
                            (efrit-do--execute-command command)
                          (efrit-do--execute-command command attempt last-error last-code)))
            
            (if result
                ;; Check if result contains errors
                (progn
                  (setq error-info (efrit-do--extract-error-info result))
                  (if (and (car error-info) efrit-do-retry-on-errors (< attempt max-attempts))
                      ;; Error detected and retries available
                      (progn
                        (setq last-error (cdr error-info))
                        (setq last-code (efrit-do--extract-executed-code result))
                        (when efrit-do-debug
                          (message "Error detected: %s. Will retry..." last-error)))
                    ;; Success or no more retries
                    (setq final-result result)))
              ;; No result - treat as error
              (let ((no-result-error "No result returned from command execution"))
                (if (and efrit-do-retry-on-errors (< attempt max-attempts))
                    (setq last-error no-result-error)
                  (setq final-result no-result-error)))))
        (error
         ;; Handle API or system errors
         (let ((error-msg (format "Error: %s" (error-message-string err))))
           (if (and efrit-do-retry-on-errors (< attempt max-attempts))
               (setq last-error error-msg)
             (setq final-result error-msg))))))
    
    ;; Process final result
    (if final-result
        (let* ((error-info (efrit-do--extract-error-info final-result))
               (is-error (car error-info)))
          (setq efrit-do--last-result final-result)
          (efrit-do--capture-context command final-result)
          (efrit-do--display-result command final-result is-error)
          
          (if is-error
              (progn
                (message "Command failed after %d attempt%s" 
                        attempt (if (> attempt 1) "s" ""))
                (user-error "%s" (cdr error-info)))
            (message "Command executed successfully%s" 
                    (if (> attempt 1) 
                        (format " (after %d attempts)" attempt) 
                        ""))))
      ;; Should never reach here, but handle just in case
      (let ((fallback-error "Failed to execute command"))
        (setq efrit-do--last-result fallback-error)
        (efrit-do--display-result command fallback-error t)
        (user-error "%s" fallback-error)))))

;;;###autoload
(defun efrit-do-repeat ()
  "Repeat the last efrit-do command."
  (interactive)
  (if efrit-do-history
      (efrit-do (car efrit-do-history))
    (message "No previous command to repeat")))

;;;###autoload
(defun efrit-do-clear-results ()
  "Clear the efrit-do results buffer."
  (interactive)
  (if-let* ((buffer (get-buffer efrit-do-buffer-name)))
      (progn
        (with-current-buffer buffer
          (let ((inhibit-read-only t))
            (erase-buffer)))
        (message "Results buffer cleared"))
    (message "No results buffer to clear")))

;;; Context system user commands

;;;###autoload
(defun efrit-do-show-context ()
  "Show recent context items."
  (interactive)
  (let ((items (efrit-do--get-context-items)))
    (if items
        (with-output-to-temp-buffer "*efrit-do-context*"
          (princ "Recent efrit-do context:\n\n")
          (dolist (item items)
            (princ (efrit-do--context-to-string item))
            (princ "\n")))
      (message "No context items found"))))

;;;###autoload
(defun efrit-do-clear-context ()
  "Clear the context ring."
  (interactive)
  (efrit-do--clear-context)
  (message "Context cleared"))

;;;###autoload
(defun efrit-do-clear-history ()
  "Clear efrit-do command history and context."
  (interactive)
  (setq efrit-do-history nil)
  (efrit-do--clear-context)
  (setq efrit-do--last-result nil)
  (message "History and context cleared"))

;;;###autoload
(defun efrit-do-show-todos ()
  "Show current TODO items."
  (interactive)
  (with-output-to-temp-buffer "*efrit-do-todos*"
    (princ "Current efrit-do TODOs:\n\n")
    (princ (efrit-do--format-todos-for-display))
    (princ "\n\nUse efrit-do-clear-todos to clear all TODOs.")))

;;;###autoload
(defun efrit-do-clear-todos ()
  "Clear all TODO items."
  (interactive)
  (efrit-do--clear-todos)
  (message "All TODOs cleared"))

;;;###autoload
(defun efrit-do-clear-all ()
  "Clear all efrit-do state: history, context, results buffer, TODOs, conversations."
  (interactive)
  (setq efrit-do-history nil)
  (efrit-do--clear-context)
  (efrit-do--clear-todos)
  (setq efrit-do--last-result nil)
  
  ;; Clear results buffer if it exists
  (when-let* ((buffer (get-buffer efrit-do-buffer-name)))
    (with-current-buffer buffer
      (let ((inhibit-read-only t))
        (erase-buffer))))
  
  ;; Clear multi-turn conversations if available
  (when (boundp 'efrit--multi-turn-conversations)
    (clrhash efrit--multi-turn-conversations))
  
  (message "All efrit-do state cleared"))

;;;###autoload
(defun efrit-do-reset ()
  "Interactive reset with options for different levels of clearing."
  (interactive)
  (let ((choice (read-char-choice 
                 "Reset efrit-do: (h)istory, (c)ontext, (r)esults, (t)odos, (a)ll state, or (q)uit? "
                 '(?h ?c ?r ?t ?a ?q))))
    (cond
     ((eq choice ?h) (setq efrit-do-history nil)
                     (setq efrit-do--last-result nil)
                     (message "Command history cleared"))
     ((eq choice ?c) (efrit-do-clear-context))
     ((eq choice ?r) (efrit-do-clear-results))
     ((eq choice ?t) (efrit-do-clear-todos))
     ((eq choice ?a) (efrit-do-clear-all))
     ((eq choice ?q) (message "Reset cancelled")))))

;;;###autoload
(defun efrit-do-to-chat (&optional n)
  "Convert recent efrit-do context to efrit-chat session.
Include last N commands (default 5)."
  (interactive "P")
  (require 'efrit-chat)
  (let* ((count (or n 5))
         (items (efrit-do--get-context-items count))
         (buffer (efrit--setup-buffer)))
    
    (if (not items)
        (message "No efrit-do context to convert")
      
      (with-current-buffer buffer
        (setq buffer-read-only nil)
        (let ((inhibit-read-only t))
          ;; Clear existing content and history
          (erase-buffer)
          (setq-local efrit--message-history nil)
          
          ;; Add context summary
          (efrit--display-message 
           (format "Chat session from %d recent efrit-do commands:" (length items))
           'system)
          
          ;; Convert each context item to conversation
          (dolist (item items) ; Show oldest first (items already in oldest-first order)
            (let ((command (efrit-do-context-item-command item))
                  (result (efrit-do-context-item-result item))
                  (timestamp (efrit-do-context-item-timestamp item)))
              
              ;; Display user command
              (efrit--display-message 
               (format "[%s] %s" 
                       (format-time-string "%H:%M:%S" timestamp)
                       command)
               'user)
              
              ;; Display result (truncated if too long)
              (efrit--display-message 
               (truncate-string-to-width result 500 nil nil t)
               'assistant)))
          
          ;; Build history in correct order for efrit-chat (newest first)
          ;; Process items in reverse order so newest ends up first
          (dolist (item items)
            (let ((command (efrit-do-context-item-command item))
                  (result (efrit-do-context-item-result item)))
              (push `((role . "assistant") (content . ,result)) efrit--message-history)
              (push `((role . "user") (content . ,command)) efrit--message-history)))
          
          ;; Insert prompt for new input
          (efrit--insert-prompt)))
      
      ;; Switch to the chat buffer
      (switch-to-buffer buffer)
      (message "Converted %d efrit-do commands to chat session" (length items)))))

;;; Initialization

(defun efrit-do--initialize ()
  "Initialize the efrit-do context system."
  (efrit-do--load-context)
  (add-hook 'kill-emacs-hook #'efrit-do--save-context))

(defun efrit-do--uninitialize ()
  "Uninitialize the efrit-do context system."
  (efrit-do--save-context)
  (remove-hook 'kill-emacs-hook #'efrit-do--save-context))

(add-hook 'after-init-hook #'efrit-do--initialize)

(provide 'efrit-do)

;;; efrit-do.el ends here<|MERGE_RESOLUTION|>--- conflicted
+++ resolved
@@ -84,11 +84,7 @@
   :type 'boolean
   :group 'efrit-do)
 
-<<<<<<< HEAD
-(defcustom efrit-model "claude-4-sonnet-20250514"
-=======
 (defcustom efrit-model "claude-sonnet-4-20250514"
->>>>>>> 92d6dea8
   "Claude model to use for efrit-do commands."
   :type 'string
   :group 'efrit-do)
