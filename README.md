# Efrit - AI-Powered Autonomous Emacs Assistant

*A sophisticated AI coding agent that enables autonomous development through direct Elisp evaluation and agent-to-agent communication.*

## 🚀 What's New: Session-Based Architecture & Performance

**Efrit v0.3.0 features advanced session management and performance optimizations**:

- **🔄 Session-Based Architecture**: Multi-step operations with Claude-controlled flow and context preservation
- **⚡ Async Execution**: Non-blocking commands with queue management for responsive interaction
- **📊 Performance Optimizations**: Response caching, memory management, and API call tracking
- **🤖 Multi-Channel Support**: Support for different API channels (default, ai-efrit) with channel-specific keys
- **🔧 Self-Enhancing Capabilities**: AI agents can debug, test, and enhance Efrit's functionality
- **💬 Unified Interface**: Claude decides whether commands run synchronously or asynchronously
- **🐛 Bug Fixes**: Fixed critical syntax errors, API key selection, and model configuration

*Zero client-side intelligence - Claude makes all decisions about execution mode and flow.*

---

## Overview

Efrit provides multiple interfaces for AI-powered Emacs development:

- **efrit-chat** - Multi-turn conversational interface for complex discussions  
- **efrit-do** - Synchronous natural language command execution
- **efrit-do-async** - 🆕 Asynchronous command execution with session management
- **efrit-unified-do** - 🆕 Claude decides sync/async execution mode
- **efrit-remote-queue** - File-based channel for AI agent communication
- **efrit-streamlined-send** - Streamlined chat interface

## Key Features

### Core Capabilities
- **Direct Elisp Evaluation**: Full access to Emacs' native programmability
- **Session Management**: Multi-step operations with context preservation
- **Async Execution**: Non-blocking commands with automatic queue processing
- **Performance Optimized**: Response caching, memory management, API tracking
- **Tool Integration**: Manipulate buffers, execute functions, interact with environment
- **Safety-First Design**: Comprehensive error handling and confirmation systems

### 🆕 Advanced Features
- **Session Protocol**: Claude controls multi-step execution flow
- **Work Log Compression**: Efficient context management for long sessions
- **Performance Monitoring**: Track API call times and cache hit rates
- **Remote Queue System**: AI agents communicate via JSON file exchange
- **Autonomous Operation**: AI can spawn and control its own Emacs instances  
- **Self-Enhancement**: Agents can modify and improve Efrit's source code

## Installation

### Prerequisites

- **Emacs**: Version 28.1 or later
- **Anthropic API Key**: Get yours from [Anthropic Console](https://console.anthropic.com/)
- **Internet Connection**: Required for Claude API access

### Quick Installation

1. **Clone the repository**:
   ```bash
   git clone https://github.com/steveyegge/efrit.git
   cd efrit
   ```

2. **Add to your Emacs configuration** (`~/.emacs.d/init.el`):
   ```elisp
   (add-to-list 'load-path "/path/to/efrit/lisp")
   (require 'efrit)
   ```

3. **Configure your API key** in `~/.authinfo`:
   ```
   machine api.anthropic.com login personal password YOUR_API_KEY_HERE
   ```

4. **Restart Emacs** and test with `M-x efrit-chat`

<<<<<<< HEAD
### Use with use-package + straight.el

Efrit is structured for lazy loading with `use-package`. Example setup using a local checkout and a custom data directory:

```elisp
(use-package efrit
  :straight (:type git :host github :repo "steveyegge/efrit" :files ("lisp/*.el"))
  :init
  ;; Set data directory before loading to avoid side effects
  (setq efrit-data-directory (expand-file-name "~/efrit-data"))
  ;; Optional: disable auto-initialize to control when directories are created
  ;; (setq efrit-auto-initialize nil)
  :commands (efrit-chat efrit efrit-do efrit-agent-run
             efrit-remote-queue-start efrit-remote-queue-status)
  :config
  ;; Bind a convenient prefix (optional)
  (setq efrit-enable-global-keymap t)
  (efrit-setup-keybindings))
```

Or, if you vendored Efrit locally:

```elisp
(add-to-list 'load-path (expand-file-name "~/repos/3p/efrit/lisp"))
(setq efrit-data-directory (expand-file-name "~/efrit-data"))
(require 'efrit)
;; Optional keybindings
;; (setq efrit-enable-global-keymap t)
;; (efrit-setup-keybindings)
=======
### Advanced Configuration

**Enterprise/Proxy Setup** - Configure custom API endpoints:

```elisp
;; Static base URL
(setq efrit-api-base-url "https://proxy.company.com/anthropic")

;; Dynamic base URL (function)
(setq efrit-api-base-url 
  (lambda () 
    (if (company-vpn-connected-p)
        "https://internal-proxy.company.com/anthropic"
      "https://api.anthropic.com")))

;; Custom authentication
(setq efrit-api-key 'COMPANY_ANTHROPIC_KEY)  ; Use env variable
```

**Alternative Authentication Methods**:

```elisp
;; Environment variable (recommended)
(setq efrit-api-key 'ANTHROPIC_API_KEY)

;; Custom function
(setq efrit-api-key (lambda () (get-secret-from-vault "anthropic-key")))

;; Direct string (NOT recommended - security risk)
(setq efrit-api-key "sk-your-key-here")
>>>>>>> 016c4f7b
```

### Data Directory

Efrit organizes all user data under a single configurable directory (default: `~/.emacs.d/.efrit/`):

```
~/.emacs.d/.efrit/
├── cache/              # Temporary cache files
├── context/            # Context persistence (efrit-do)
│   └── efrit-do-context.el
├── queues/             # AI-to-efrit communication
│   ├── requests/       # Incoming AI requests
│   ├── processing/     # Currently processing  
│   ├── responses/      # Completed responses
│   └── archive/        # Archived communications
├── queue-ai/           # Autonomous AI communication
├── logs/               # Debug and activity logs
├── sessions/           # Session persistence data
└── workspace/          # Autonomous workspace
    ├── auto-saves/     # Emacs auto-save files
    ├── backups/        # Backup files  
    └── startup.log     # Startup logging
```

**Key Benefits**:
- 🗂️ **Organized**: All efrit data in one predictable location
- ⚙️ **Configurable**: Easily change location via `efrit-data-directory`
- 🚫 **Version Control Safe**: Excluded from git via `.efrit/` in `.gitignore`
- 📊 **Dashboard Ready**: Structured for easy monitoring and management

**Customization**:
```elisp
;; Custom location (set before loading efrit)
(setq efrit-data-directory "~/my-custom-efrit-data")
(require 'efrit)
```

**Migration**: Existing scattered efrit files (`~/.emacs.d/efrit-*`) are automatically migrated to the organized structure on first load.

**Maintenance**: 
- Safe to delete individual subdirectories to reset specific components
- Queue directories auto-recreate as needed
- Context files can be manually backed up/restored

### 🆕 Enable Agent Communication

Start the remote queue to allow AI agents to interact with Efrit:

```elisp
;; In Emacs
(efrit-remote-queue-start)  ; or C-c C-e q
```

This creates `~/.emacs.d/.efrit/queues/` for AI agent communication.

## Usage

### Interactive Usage (Human → Efrit)

```elisp
M-x efrit-chat              ; Conversational interface
M-x efrit-do               ; Synchronous command execution
M-x efrit-do-async         ; Asynchronous command execution
M-x efrit-unified-do       ; Let Claude decide sync/async
M-x efrit-streamlined-send ; Streamlined chat mode
M-x efrit-performance-show-stats ; View performance statistics
```

**Key Bindings**: 
- `C-c C-e c` - Chat interface
- `C-c C-e d` - Sync command execution  
- `C-c C-e D` - Async command execution
- `C-c C-e u` - Unified (Claude decides)
- `C-c C-e s` - Streamlined chat
- `C-c C-e q` - Start queue
- `C-c C-e Q` - Queue status
- `C-c C-e A` - Async status

### Example: Creative Content Generation

Here's efrit creating four different poems about IDEs in separate buffers with a single request:

![Efrit creating four different poems in separate buffers](docs/images/efrit-poems.jpg)

This demonstrates efrit's ability to handle complex, multi-part requests through natural language commands.

### 🆕 Agent Communication (AI → Efrit)

AI agents write JSON requests to the queue directory:

```json
{
  "id": "req_001",
  "type": "eval", 
  "content": "(+ 40 2)"
}
```

Efrit processes and responds with JSON results:

```json
{
  "id": "req_001",
  "status": "success",
  "result": "42"
}
```

See [`QUEUE_USAGE_EXAMPLE.md`](QUEUE_USAGE_EXAMPLE.md) for detailed integration examples.

### Examples

**Human Interaction**:
```
M-x efrit-do
> write an ode in one buffer, and a sonnet in another, both about Vim
```

**AI Agent Interaction**:
```python
# Any AI agent can now interact with Efrit
efrit = EfritQueue()
result = efrit.send_request("command", "split window and open dired")
print(f"✓ {result['status']}")
```

## Architecture

### Core Philosophy

**Efrit is becoming a platform for autonomous AI development**:

1. **Human-Friendly**: Rich interactive interfaces for users
2. **Agent-Friendly**: File-based communication channel for AI systems
3. **Self-Enhancing**: AI agents can improve Efrit's own capabilities
4. **Zero Client Intelligence**: All AI processing happens in Claude, Efrit is pure executor

### Core Components

- **efrit.el** - Main entry point and coordination
- **efrit-chat.el** - Conversational interfaces  
- **efrit-do.el** - Synchronous natural language command execution
- **efrit-async.el** - 🆕 Asynchronous execution with session management
- **efrit-unified.el** - 🆕 Claude-controlled execution mode selection
- **efrit-context.el** - 🆕 Context capture and work log compression
- **efrit-performance.el** - 🆕 Caching, memory management, and stats
- **efrit-protocol.el** - 🆕 Shared protocols and tool dispatch
- **efrit-remote-queue.el** - Agent communication system
- **efrit-tools.el** - Core Elisp evaluation engine

## 🛣️ Roadmap

### Current Development
- ✅ **File-based Agent Communication** - Complete
- ✅ **Autonomous AI Development Environment** - Complete
- 🔄 **Self-Enhancement Capabilities** - Next Phase  

### Vision
Transform Efrit from a user assistant into an **autonomous AI development platform** where:
- AI agents enhance Efrit's functionality independently
- Multiple AI systems can collaborate through Efrit
- Users benefit from continuously improving capabilities

## Configuration

```elisp
;; Standard Efrit settings
(setq efrit-model "claude-3-5-sonnet-20241022")
(setq efrit-max-tokens 8192)

;; 🆕 Performance settings
(setq efrit-performance-cache-ttl 300) ; Cache for 5 minutes
(setq efrit-performance-max-sessions 10) ; Memory management
(setq efrit-async-max-work-log-entries 50) ; Prevent memory growth

;; 🆕 Agent communication settings  
(setq efrit-remote-queue-directory "~/.emacs.d/efrit-queue")
(setq efrit-remote-queue-max-concurrent 10)

;; Start agent communication on load (optional)
(add-hook 'after-init-hook #'efrit-remote-queue-start)
```

## Development

### For AI Agents
See [`AUTONOMOUS_AI_PLAN.md`](AUTONOMOUS_AI_PLAN.md) for autonomous development architecture.

### For Contributors
```bash
make compile  # Build
make test     # Run tests
```

See [CONTRIBUTING.md](CONTRIBUTING.md) for detailed guidelines.

## License

Licensed under the Apache License, Version 2.0. See [LICENSE](LICENSE) for details.

---

*Efrit: Autonomous AI development meets the power of Emacs.*<|MERGE_RESOLUTION|>--- conflicted
+++ resolved
@@ -76,7 +76,6 @@
 
 4. **Restart Emacs** and test with `M-x efrit-chat`
 
-<<<<<<< HEAD
 ### Use with use-package + straight.el
 
 Efrit is structured for lazy loading with `use-package`. Example setup using a local checkout and a custom data directory:
@@ -106,7 +105,8 @@
 ;; Optional keybindings
 ;; (setq efrit-enable-global-keymap t)
 ;; (efrit-setup-keybindings)
-=======
+```
+
 ### Advanced Configuration
 
 **Enterprise/Proxy Setup** - Configure custom API endpoints:
@@ -116,8 +116,8 @@
 (setq efrit-api-base-url "https://proxy.company.com/anthropic")
 
 ;; Dynamic base URL (function)
-(setq efrit-api-base-url 
-  (lambda () 
+(setq efrit-api-base-url
+  (lambda ()
     (if (company-vpn-connected-p)
         "https://internal-proxy.company.com/anthropic"
       "https://api.anthropic.com")))
@@ -137,7 +137,6 @@
 
 ;; Direct string (NOT recommended - security risk)
 (setq efrit-api-key "sk-your-key-here")
->>>>>>> 016c4f7b
 ```
 
 ### Data Directory
